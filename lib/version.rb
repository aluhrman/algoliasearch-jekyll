# Expose gem version
class AlgoliaSearchJekyllVersion
  def self.to_s
<<<<<<< HEAD
    '0.8.2'
=======
    '0.9.0'
>>>>>>> 5e3721c6
  end
end<|MERGE_RESOLUTION|>--- conflicted
+++ resolved
@@ -1,10 +1,6 @@
 # Expose gem version
 class AlgoliaSearchJekyllVersion
   def self.to_s
-<<<<<<< HEAD
-    '0.8.2'
-=======
     '0.9.0'
->>>>>>> 5e3721c6
   end
 end