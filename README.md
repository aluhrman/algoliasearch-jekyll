# Algolia Jekyll Plugin 

[![Gem Version][1]](http://badge.fury.io/rb/algoliasearch-jekyll)
[![Build Status][2]](https://travis-ci.org/algolia/algoliasearch-jekyll)
[![Coverage Status][3]](https://coveralls.io/github/algolia/algoliasearch-jekyll?branch=master)
[![Code Climate][4]](https://codeclimate.com/github/algolia/algoliasearch-jekyll)
![Jekyll >= 2.5](https://img.shields.io/badge/jekyll-%3E%3D%202.5-green.svg)

Jekyll plugin to automatically index your Jekyll posts and pages into an
Algolia index by simply running `jekyll algolia push`.

## Usage

```shell
$ bundle exec jekyll algolia push
```

This will push the content of your jekyll website to your Algolia index.

You can specify any option you would normally pass to `jekyll build`, like
`--config`, `--source`, `--destination`, etc.

## Installation

First, add the `algoliasearch-jekyll` gem to your `Gemfile`, in the
`:jekyll_plugins` section. If you do not yet have a `Gemfile`, here is the
minimum content to get your started.

```ruby
source 'https://rubygems.org'

gem 'jekyll', '~> 2.5.3'

group :jekyll_plugins do
<<<<<<< HEAD
  gem 'algoliasearch-jekyll', '~> 0.8.2'
=======
  gem 'algoliasearch-jekyll', '~> 0.9.0'
>>>>>>> 5e3721c6
end
```

Once this is done, download all dependencies with `bundle install`. 

Then, add `algoliasearch-jekyll` to your `_config.yml` file, under the `gems`
section, like this:

```yaml
plugins:
  - algoliasearch-jekyll
```

If everything went well, you should be able to execute `jekyll help` and see the
`algolia` subcommand listed.

## Configuration

Add information about your Algolia configuration into the `_config.yml` file,
under the `algolia` section, like this:

```yaml
algolia:
  application_id: 'your_application_id'
  index_name:     'your_index_name'
```

You can also define the `ALGOLIA_APPLICATION_ID` and `ALGOLIA_INDEX_NAME`
environment variables. If present, they will be used instead of the options in
`_config.yml`.

Your write api key will be read from the `ALGOLIA_API_KEY` environment variable.
You can define it on the same line as your command, allowing you to type
`ALGOLIA_API_KEY='your_write_api_key' jekyll algolia push`.

Note that your API key should have write access to both the `index_name` and
`_tmp` suffixed version of it (eg. `your_index_name` and `your_index_name_tmp`)
in the previous example). This is due to the way we do atomic pushes by pushing
to a temporary index and then renaming it. The easiest way is to create a key
with access to in the `index_name*` index (note the `*` suffix).

### ⚠ Other, unsecure, method ⚠

You can also store your write api key in a file named `_algolia_api_key`, in
your source directory. If you do this we __very, very, very strongly__ encourage
you to make sure the file is not tracked in your versioning system.

### Options

The plugin uses sensible defaults, but you may want to override some of its
configuration. Here are the various options you can add to your `_config.yml`
file, under the `algolia` section:

#### `excluded_files`

Defines which files should not be indexed for search.

```yml
algolia:
  excluded_files:
    - index.html
    - 2015-01-01-post.md
```

#### `record_css_selector`

Defines the css selector inside a page/post used to choose which parts to index.
It is set to all paragraphs (`<p>`) by default.

If you would like to also index lists, you could set it like this:

```yml
algolia:
  record_css_selector: 'p,ul'
```

#### `allowed_extensions`

Define additional extensions to be indexed. The default behaviour is to index
only markdown and HTML files.

```yml
algolia:
  allowed_extensions:
    - adoc
    - ad
```

#### `settings`

Here you can pass any specific [index settings][5] to your Algolia index. All
the settings supported by the API can be passed here.

##### Examples 

If you want to activate `distinct` and some snippets for example, you would do:

```yml
algolia:
  settings:
    attributeForDistinct: 'hierarchy'
    distinct: true
    attributesToSnippet: ['text:20']
```

If you want to search in other fields than the default ones, you'll have to edit
the `attributesToIndex` (default is `%w(title h1 h2 h3 h4 h5 h6 unordered(text)
unordered(tags))`

```yml
algolia:
  settings:
    attributesToIndex:
      - title
      - h1
      - h2
      - h3
      - h4
      - h5
      - h6
      - unordered(text)
      - unordered(tags)
      - your_custom_attribute_1
      - your_custom_attribute_2
      - ...
```

### Hooks

The `AlgoliaSearchRecordExtractor` contains two methods (`custom_hook_each` and
`custom_hook_all`) that are here so you can overwrite them to add your custom
logic. They currently simply return the argument they take as input.

The best way to override them is to create a `./_plugins/search.rb` file, with
the following content:

```ruby
class AlgoliaSearchRecordExtractor
  # Hook to modify a record after extracting
  def custom_hook_each(item, node)
    # `node` is a Nokogiri HTML node, so you can access its type through `node.name`
    # or its classname through `node.attr('class')` for example

    # Just return `nil` instead of `item` if you want to discard this record
    item
  end

  # Hook to modify all records after extracting
  def custom_hook_all(items)
    items
  end
end
```

The `AlgoliaSearchJekyllPush` class also lets user define the
`custom_hook_excluded_file?` method. This method is called on every file that
the plugin thinks it should parse and index. If it returns `true`, the file is
not indexed. You can add here your custom logic to exclude some files.

```ruby
class AlgoliaSearchJekyllPush < Jekyll::Command
  class << self
    # Hook to exclude some files from indexing
    def custom_hook_excluded_file?(file)
      return true if file.path =~ %r{^/excluded_dir/}
      false
    end
  end
end
```

## Command line

Here is the list of command line options you can pass to the `jekyll algolia
push` command:

| Flag                     | Description                                                           | 
| ----                     | -----                                                                 | 
| `--config ./_config.yml` | You can here specify the config file to use. Default is `_config.yml` | 
| `--future`               | With this flag, the command will also index posts with a future date  | 
| `--limit_posts 10`       | Limits the number of posts to parse and index                         | 
| `--drafts`               | Index drafts in the `_drafts` folder as well                          | 
| `--dry-run` or `-n`      | Do a dry run, do not actually push anything to your index             | 
| `--verbose`              | Display more information about what is going to be indexed            | 

## Dependencies

The `algoliasearch-jekyll` plugin works for versions of Jekyll starting from
2.5, with a version of Ruby of at least 2.0. You also need
[Bundler][6] to easily add the gem as a dependency to Jekyll.

## Searching

This plugin will only index your data in your Algolia index. Adding search
capabilities is quite easy. You can follow [our tutorials][7] or use our forked
version of the popular [Hyde theme][8].

## GitHub Pages

GitHub does not allow custom plugins to be run on GitHub Pages. This means that
you'll either have to run `bundle exec jekyll algolia push` manually, or
configure TravisCI to do it for you.

[Travis CI][9] is an hosted continuous integration
service, and it's free for open-source projects. Properly configured, it can
automatically reindex your data whenever you push to `gh-pages`.

For it to work, you'll have 3 steps to perform.

### 1. Create a `.travis.yml` file

Create a file named `.travis.yml` at the root of your project, with the
following content:

```yml
language: ruby
cache: bundler
branches:
  only:
    - gh-pages
script: 
  - bundle exec jekyll algolia push
rvm:
 - 2.2
```

This file will be read by Travis and instruct it to fetch all dependencies
defined in the `Gemfile`, then run `jekyll algolia push`. This will only be
triggered when data is pushed to the `gh-pages` branch.

### 2. Update your `_config.yml` file to exclude `vendor`

Travis will download all you `Gemfile` dependencies into a directory named
`vendor`. You have to tell Jekyll to ignore this directory, otherwise Jekyll
will try to parse it (and fail).

Doing so is easy, just add the following line to your `_config.yml` file:

```yml
exclude: [vendor]
```

### 3. Configure Travis

In order for Travis to be able to push data to your index on your behalf, you
have to give it your write API Key. This is achieved by defining an
`ALGOLIA_API_KEY` [environment variable][10] in Travis settings.

You should also uncheck the "Build pull requests" option, otherwise any pull
request targeting `gh-pages` will trigger the reindexing.

![Travis Configuration][11]

### Done

Commit all the changes to the files, and then push to `gh-pages`. Travis will
catch the event and trigger your indexing for you. You can follow the Travis job
execution directly on [their website][12].


[1]: https://badge.fury.io/rb/algoliasearch-jekyll.svg
[2]: https://travis-ci.org/algolia/algoliasearch-jekyll.svg?branch=master
[3]: https://coveralls.io/repos/algolia/algoliasearch-jekyll/badge.svg?branch=master&service=github
[4]: https://codeclimate.com/github/algolia/algoliasearch-jekyll/badges/gpa.svg
[5]: https://www.algolia.com/doc/ruby#indexing-parameters
[6]: http://bundler.io/
[7]: https://www.algolia.com/doc/javascript
[8]: https://github.com/algolia/hyde
[9]: https://travis-ci.org/
[10]: http://docs.travis-ci.com/user/environment-variables/
[11]: /docs/travis-settings.png
[12]: https://travis-ci.org<|MERGE_RESOLUTION|>--- conflicted
+++ resolved
@@ -32,11 +32,7 @@
 gem 'jekyll', '~> 2.5.3'
 
 group :jekyll_plugins do
-<<<<<<< HEAD
-  gem 'algoliasearch-jekyll', '~> 0.8.2'
-=======
   gem 'algoliasearch-jekyll', '~> 0.9.0'
->>>>>>> 5e3721c6
 end
 ```
 
